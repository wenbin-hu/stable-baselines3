import time
<<<<<<< HEAD
import os
import io
import zipfile
import pickle
=======
>>>>>>> a861f331
from typing import Union, Type, Optional, Dict, Any, List, Tuple, Callable
from abc import ABC, abstractmethod
from collections import deque

import gym
import torch as th
import numpy as np

from stable_baselines3.common import logger, utils
from stable_baselines3.common.policies import BasePolicy, get_policy_from_name
from stable_baselines3.common.utils import (set_random_seed, get_schedule_fn, update_learning_rate, get_device,
                                            check_for_correct_spaces)
from stable_baselines3.common.vec_env import DummyVecEnv, VecEnv, unwrap_vec_normalize, VecNormalize, VecTransposeImage
from stable_baselines3.common.preprocessing import is_image_space
from stable_baselines3.common.save_util import (recursive_getattr, recursive_setattr, save_to_zip_file,
                                                load_from_zip_file)
from stable_baselines3.common.type_aliases import GymEnv, MaybeCallback
from stable_baselines3.common.callbacks import BaseCallback, CallbackList, ConvertCallback, EvalCallback
from stable_baselines3.common.monitor import Monitor
from stable_baselines3.common.noise import ActionNoise


class BaseAlgorithm(ABC):
    """
    The base of RL algorithms

    :param policy: (Type[BasePolicy]) Policy object
    :param env: (Union[GymEnv, str]) The environment to learn from
                (if registered in Gym, can be str. Can be None for loading trained models)
    :param policy_base: (Type[BasePolicy]) The base policy used by this method
    :param learning_rate: (float or callable) learning rate for the optimizer,
        it can be a function of the current progress remaining (from 1 to 0)
    :param policy_kwargs: (Dict[str, Any]) Additional arguments to be passed to the policy on creation
    :param tensorboard_log: (str) the log location for tensorboard (if None, no logging)
    :param verbose: (int) The verbosity level: 0 none, 1 training information, 2 debug
    :param device: (Union[th.device, str]) Device on which the code should run.
        By default, it will try to use a Cuda compatible device and fallback to cpu
        if it is not possible.
    :param support_multi_env: (bool) Whether the algorithm supports training
        with multiple environments (as in A2C)
    :param create_eval_env: (bool) Whether to create a second environment that will be
        used for evaluating the agent periodically. (Only available when passing string for the environment)
    :param monitor_wrapper: (bool) When creating an environment, whether to wrap it
        or not in a Monitor wrapper.
    :param seed: (Optional[int]) Seed for the pseudo random generators
    :param use_sde: (bool) Whether to use generalized State Dependent Exploration (gSDE)
        instead of action noise exploration (default: False)
    :param sde_sample_freq: (int) Sample a new noise matrix every n steps when using gSDE
        Default: -1 (only sample at the beginning of the rollout)
    """

    def __init__(self,
                 policy: Type[BasePolicy],
                 env: Union[GymEnv, str],
                 policy_base: Type[BasePolicy],
                 learning_rate: Union[float, Callable],
                 policy_kwargs: Dict[str, Any] = None,
                 tensorboard_log: Optional[str] = None,
                 verbose: int = 0,
                 device: Union[th.device, str] = 'auto',
                 support_multi_env: bool = False,
                 create_eval_env: bool = False,
                 monitor_wrapper: bool = True,
                 seed: Optional[int] = None,
                 use_sde: bool = False,
                 sde_sample_freq: int = -1):

        if isinstance(policy, str) and policy_base is not None:
            self.policy_class = get_policy_from_name(policy_base, policy)
        else:
            self.policy_class = policy

        self.device = get_device(device)
        if verbose > 0:
            print(f"Using {self.device} device")

        self.env = None  # type: Optional[GymEnv]
        # get VecNormalize object if needed
        self._vec_normalize_env = unwrap_vec_normalize(env)
        self.verbose = verbose
        self.policy_kwargs = {} if policy_kwargs is None else policy_kwargs
        self.observation_space = None  # type: Optional[gym.spaces.Space]
        self.action_space = None  # type: Optional[gym.spaces.Space]
        self.n_envs = None
        self.num_timesteps = 0
        self.eval_env = None
        self.seed = seed
        self.action_noise = None  # type: Optional[ActionNoise]
        self.start_time = None
        self.policy = None
        self.learning_rate = learning_rate
        self.tensorboard_log = tensorboard_log
        self.lr_schedule = None  # type: Optional[Callable]
        self._last_obs = None  # type: Optional[np.ndarray]
        # When using VecNormalize:
        self._last_original_obs = None  # type: Optional[np.ndarray]
        self._episode_num = 0
        # Used for gSDE only
        self.use_sde = use_sde
        self.sde_sample_freq = sde_sample_freq
        # Track the training progress remaining (from 1 to 0)
        # this is used to update the learning rate
        self._current_progress_remaining = 1
        # Buffers for logging
        self.ep_info_buffer = None  # type: Optional[deque]
        self.ep_success_buffer = None  # type: Optional[deque]
        # For logging
        self._n_updates = 0  # type: int

        # Create and wrap the env if needed
        if env is not None:
            if isinstance(env, str):
                if create_eval_env:
                    eval_env = gym.make(env)
                    if monitor_wrapper:
                        eval_env = Monitor(eval_env, filename=None)
                    self.eval_env = DummyVecEnv([lambda: eval_env])
                if self.verbose >= 1:
                    print("Creating environment from the given name, wrapped in a DummyVecEnv.")

                env = gym.make(env)
                if monitor_wrapper:
                    env = Monitor(env, filename=None)
                env = DummyVecEnv([lambda: env])

            env = self._wrap_env(env)

            self.observation_space = env.observation_space
            self.action_space = env.action_space
            self.n_envs = env.num_envs
            self.env = env

            if not support_multi_env and self.n_envs > 1:
                raise ValueError("Error: the model does not support multiple envs requires a single vectorized"
                                 " environment.")

    def _wrap_env(self, env: GymEnv) -> VecEnv:
        if not isinstance(env, VecEnv):
            if self.verbose >= 1:
                print("Wrapping the env in a DummyVecEnv.")
            env = DummyVecEnv([lambda: env])

        if is_image_space(env.observation_space) and not isinstance(env, VecTransposeImage):
            if self.verbose >= 1:
                print("Wrapping the env in a VecTransposeImage.")
            env = VecTransposeImage(env)
        return env

    @abstractmethod
    def _setup_model(self) -> None:
        """
        Create networks, buffer and optimizers
        """
        raise NotImplementedError()

    def _get_eval_env(self, eval_env: Optional[GymEnv]) -> Optional[GymEnv]:
        """
        Return the environment that will be used for evaluation.

        :param eval_env: (Optional[GymEnv]))
        :return: (Optional[GymEnv])
        """
        if eval_env is None:
            eval_env = self.eval_env

        if eval_env is not None:
            eval_env = self._wrap_env(eval_env)
            assert eval_env.num_envs == 1
        return eval_env

    def _setup_lr_schedule(self) -> None:
        """Transform to callable if needed."""
        self.lr_schedule = get_schedule_fn(self.learning_rate)

    def _update_current_progress_remaining(self, num_timesteps: int, total_timesteps: int) -> None:
        """
        Compute current progress remaining (starts from 1 and ends to 0)

        :param num_timesteps: current number of timesteps
        :param total_timesteps:
        """
        self._current_progress_remaining = 1.0 - float(num_timesteps) / float(total_timesteps)

    def _update_learning_rate(self, optimizers: Union[List[th.optim.Optimizer], th.optim.Optimizer]) -> None:
        """
        Update the optimizers learning rate using the current learning rate schedule
        and the current progress remaining (from 1 to 0).

        :param optimizers: (Union[List[th.optim.Optimizer], th.optim.Optimizer])
            An optimizer or a list of optimizers.
        """
        # Log the current learning rate
        logger.record("train/learning_rate", self.lr_schedule(self._current_progress_remaining))

        if not isinstance(optimizers, list):
            optimizers = [optimizers]
        for optimizer in optimizers:
            update_learning_rate(optimizer, self.lr_schedule(self._current_progress_remaining))

    def get_env(self) -> Optional[VecEnv]:
        """
        Returns the current environment (can be None if not defined).

        :return: (Optional[VecEnv]) The current environment
        """
        return self.env

    def get_vec_normalize_env(self) -> Optional[VecNormalize]:
        """
        Return the ``VecNormalize`` wrapper of the training env
        if it exists.
        :return: Optional[VecNormalize] The ``VecNormalize`` env.
        """
        return self._vec_normalize_env

    def set_env(self, env: GymEnv) -> None:
        """
        Checks the validity of the environment, and if it is coherent, set it as the current environment.
        Furthermore wrap any non vectorized env into a vectorized
        checked parameters:
        - observation_space
        - action_space

        :param env: The environment for learning a policy
        """
        check_for_correct_spaces(env, self.observation_space, self.action_space)
        # it must be coherent now
        # if it is not a VecEnv, make it a VecEnv
        env = self._wrap_env(env)

        self.n_envs = env.num_envs
        self.env = env

    def get_torch_variables(self) -> Tuple[List[str], List[str]]:
        """
        Get the name of the torch variable that will be saved.
        ``th.save`` and ``th.load`` will be used with the right device
        instead of the default pickling strategy.

        :return: (Tuple[List[str], List[str]])
            name of the variables with state dicts to save, name of additional torch tensors,
        """
        state_dicts = ["policy"]

        return state_dicts, []

    @abstractmethod
    def learn(self, total_timesteps: int,
              callback: MaybeCallback = None,
              log_interval: int = 100,
              tb_log_name: str = "run",
              eval_env: Optional[GymEnv] = None,
              eval_freq: int = -1,
              n_eval_episodes: int = 5,
              eval_log_path: Optional[str] = None,
              reset_num_timesteps: bool = True) -> 'BaseAlgorithm':
        """
        Return a trained model.

        :param total_timesteps: (int) The total number of samples (env steps) to train on
        :param callback: (function (dict, dict)) -> boolean function called at every steps with state of the algorithm.
            It takes the local and global variables. If it returns False, training is aborted.
        :param log_interval: (int) The number of timesteps before logging.
        :param tb_log_name: (str) the name of the run for tensorboard log
        :param eval_env: (gym.Env) Environment that will be used to evaluate the agent
        :param eval_freq: (int) Evaluate the agent every ``eval_freq`` timesteps (this may vary a little)
        :param n_eval_episodes: (int) Number of episode to evaluate the agent
        :param eval_log_path: (Optional[str]) Path to a folder where the evaluations will be saved
        :param reset_num_timesteps: (bool) whether or not to reset the current timestep number (used in logging)
        :return: (BaseAlgorithm) the trained model
        """
        raise NotImplementedError()

    def predict(self, observation: np.ndarray,
                state: Optional[np.ndarray] = None,
                mask: Optional[np.ndarray] = None,
                deterministic: bool = False) -> Tuple[np.ndarray, Optional[np.ndarray]]:
        """
        Get the model's action(s) from an observation

        :param observation: (np.ndarray) the input observation
        :param state: (Optional[np.ndarray]) The last states (can be None, used in recurrent policies)
        :param mask: (Optional[np.ndarray]) The last masks (can be None, used in recurrent policies)
        :param deterministic: (bool) Whether or not to return deterministic actions.
        :return: (Tuple[np.ndarray, Optional[np.ndarray]]) the model's action and the next state
            (used in recurrent policies)
        """
        return self.policy.predict(observation, state, mask, deterministic)

    @classmethod
    def load(cls, load_path: str, env: Optional[GymEnv] = None, **kwargs):
        """
        Load the model from a zip-file

        :param load_path: the location of the saved data
        :param env: the new environment to run the loaded model on
            (can be None if you only need prediction from a trained model) has priority over any saved environment
        :param kwargs: extra arguments to change the model when loading
        """
        data, params, tensors = load_from_zip_file(load_path)

        if 'policy_kwargs' in data:
            for arg_to_remove in ['device']:
                if arg_to_remove in data['policy_kwargs']:
                    del data['policy_kwargs'][arg_to_remove]

        if 'policy_kwargs' in kwargs and kwargs['policy_kwargs'] != data['policy_kwargs']:
            raise ValueError(f"The specified policy kwargs do not equal the stored policy kwargs."
                             f"Stored kwargs: {data['policy_kwargs']}, specified kwargs: {kwargs['policy_kwargs']}")

        # check if observation space and action space are part of the saved parameters
        if ("observation_space" not in data or "action_space" not in data) and "env" not in data:
            raise ValueError("The observation_space and action_space was not given, can't verify new environments")
        # check if given env is valid
        if env is not None:
            check_for_correct_spaces(env, data["observation_space"], data["action_space"])
        # if no new env was given use stored env if possible
        if env is None and "env" in data:
            env = data["env"]

        # noinspection PyArgumentList
        model = cls(policy=data["policy_class"], env=env, device='auto', _init_setup_model=False)

        # load parameters
        model.__dict__.update(data)
        model.__dict__.update(kwargs)
        if not hasattr(model, "_setup_model") and len(params) > 0:
            raise NotImplementedError(f"{cls} has no ``_setup_model()`` method")
        model._setup_model()

        # put state_dicts back in place
        for name in params:
            attr = recursive_getattr(model, name)
            attr.load_state_dict(params[name])

        # put tensors back in place
        if tensors is not None:
            for name in tensors:
                recursive_setattr(model, name, tensors[name])

        # Sample gSDE exploration matrix, so it uses the right device
        # see issue #44
        if model.use_sde:
            model.policy.reset_noise()
        return model

    def set_random_seed(self, seed: Optional[int] = None) -> None:
        """
        Set the seed of the pseudo-random generators
        (python, numpy, pytorch, gym, action_space)

        :param seed: (int)
        """
        if seed is None:
            return
        set_random_seed(seed, using_cuda=self.device == th.device('cuda'))
        self.action_space.seed(seed)
        if self.env is not None:
            self.env.seed(seed)
        if self.eval_env is not None:
            self.eval_env.seed(seed)

    def _init_callback(self,
                       callback: Union[None, Callable, List[BaseCallback], BaseCallback],
                       eval_env: Optional[VecEnv] = None,
                       eval_freq: int = 10000,
                       n_eval_episodes: int = 5,
                       log_path: Optional[str] = None) -> BaseCallback:
        """
        :param callback: (Union[callable, [BaseCallback], BaseCallback, None])
        :return: (BaseCallback)
        """
        # Convert a list of callbacks into a callback
        if isinstance(callback, list):
            callback = CallbackList(callback)

        # Convert functional callback to object
        if not isinstance(callback, BaseCallback):
            callback = ConvertCallback(callback)

        # Create eval callback in charge of the evaluation
        if eval_env is not None:
            eval_callback = EvalCallback(eval_env,
                                         best_model_save_path=log_path,
                                         log_path=log_path, eval_freq=eval_freq, n_eval_episodes=n_eval_episodes)
            callback = CallbackList([callback, eval_callback])

        callback.init_callback(self)
        return callback

    def _setup_learn(self,
                     total_timesteps: int,
                     eval_env: Optional[GymEnv],
                     callback: Union[None, Callable, List[BaseCallback], BaseCallback] = None,
                     eval_freq: int = 10000,
                     n_eval_episodes: int = 5,
                     log_path: Optional[str] = None,
                     reset_num_timesteps: bool = True,
                     tb_log_name: str = 'run',
                     ) -> Tuple[int, 'BaseCallback']:
        """
        Initialize different variables needed for training.

        :param total_timesteps: (int) The total number of samples (env steps) to train on
        :param eval_env: (Optional[GymEnv])
        :param callback: (Union[None, BaseCallback, List[BaseCallback, Callable]])
        :param eval_freq: (int) How many steps between evaluations
        :param n_eval_episodes: (int) How many episodes to play per evaluation
        :param log_path (Optional[str]): Path to a log folder
        :param reset_num_timesteps: (bool) Whether to reset or not the ``num_timesteps`` attribute
        :param tb_log_name: (str) the name of the run for tensorboard log
        :return: (int, Tuple[BaseCallback])
        """
        self.start_time = time.time()
        self.ep_info_buffer = deque(maxlen=100)
        self.ep_success_buffer = deque(maxlen=100)

        if self.action_noise is not None:
            self.action_noise.reset()

        if reset_num_timesteps:
            self.num_timesteps = 0
            self._episode_num = 0
        else:
            # Make sure training timesteps are ahead of the internal counter
            total_timesteps += self.num_timesteps

        # Avoid resetting the environment when calling ``.learn()`` consecutive times
        if reset_num_timesteps or self._last_obs is None:
            self._last_obs = self.env.reset()
            # Retrieve unnormalized observation for saving into the buffer
            if self._vec_normalize_env is not None:
                self._last_original_obs = self._vec_normalize_env.get_original_obs()

        if eval_env is not None and self.seed is not None:
            eval_env.seed(self.seed)

        eval_env = self._get_eval_env(eval_env)

        # Configure logger's outputs
        utils.configure_logger(self.verbose, self.tensorboard_log, tb_log_name, reset_num_timesteps)

        # Create eval callback if needed
        callback = self._init_callback(callback, eval_env, eval_freq, n_eval_episodes, log_path)

        return total_timesteps, callback

    def _update_info_buffer(self, infos: List[Dict[str, Any]], dones: Optional[np.ndarray] = None) -> None:
        """
        Retrieve reward and episode length and update the buffer
        if using Monitor wrapper.

        :param infos: ([dict])
        """
        if dones is None:
            dones = np.array([False] * len(infos))
        for idx, info in enumerate(infos):
            maybe_ep_info = info.get('episode')
            maybe_is_success = info.get('is_success')
            if maybe_ep_info is not None:
                self.ep_info_buffer.extend([maybe_ep_info])
            if maybe_is_success is not None and dones[idx]:
                self.ep_success_buffer.append(maybe_is_success)

    def excluded_save_params(self) -> List[str]:
        """
        Returns the names of the parameters that should be excluded by default
        when saving the model.

        :return: ([str]) List of parameters that should be excluded from save
        """
        return ["policy", "device", "env", "eval_env", "replay_buffer", "rollout_buffer", "_vec_normalize_env"]

    def save(self, path: str, exclude: Optional[List[str]] = None, include: Optional[List[str]] = None) -> None:
        """
        Save all the attributes of the object and the model parameters in a zip-file.

        :param path: path to the file where the rl agent should be saved
        :param exclude: name of parameters that should be excluded in addition to the default one
        :param include: name of parameters that might be excluded but should be included anyway
        """
        # copy parameter list so we don't mutate the original dict
        data = self.__dict__.copy()
        # use standard list of excluded parameters if none given
        if exclude is None:
            exclude = self.excluded_save_params()
        else:
            # append standard exclude params to the given params
            exclude.extend([param for param in self.excluded_save_params() if param not in exclude])

        # do not exclude params if they are specifically included
        if include is not None:
            exclude = [param_name for param_name in exclude if param_name not in include]

        state_dicts_names, tensors_names = self.get_torch_variables()
        # any params that are in the save vars must not be saved by data
        torch_variables = state_dicts_names + tensors_names
        for torch_var in torch_variables:
            # we need to get only the name of the top most module as we'll remove that
            var_name = torch_var.split('.')[0]
            exclude.append(var_name)

        # Remove parameter entries of parameters which are to be excluded
        for param_name in exclude:
            if param_name in data:
                data.pop(param_name, None)

        # Build dict of tensor variables
        tensors = None
        if tensors_names is not None:
            tensors = {}
            for name in tensors_names:
                attr = recursive_getattr(self, name)
                tensors[name] = attr

        # Build dict of state_dicts
        params_to_save = {}
        for name in state_dicts_names:
            attr = recursive_getattr(self, name)
            # Retrieve state dict
            params_to_save[name] = attr.state_dict()

<<<<<<< HEAD
        self._save_to_file_zip(path, data=data, params=params_to_save, tensors=tensors)


class OffPolicyRLModel(BaseRLModel):
    """
    The base RL model for Off-Policy algorithm (ex: SAC/TD3)

    :param policy: Policy object
    :param env: The environment to learn from
                (if registered in Gym, can be str. Can be None for loading trained models)
    :param policy_base: The base policy used by this method
    :param learning_rate: (float or callable) learning rate for the optimizer,
        it can be a function of the current progress (from 1 to 0)
    :param buffer_size: (int) size of the replay buffer
    :param learning_starts: (int) how many steps of the model to collect transitions for before learning starts
    :param batch_size: (int) Minibatch size for each gradient update
    :param policy_kwargs: Additional arguments to be passed to the policy on creation
    :param verbose: The verbosity level: 0 none, 1 training information, 2 debug
    :param device: Device on which the code should run.
        By default, it will try to use a Cuda compatible device and fallback to cpu
        if it is not possible.
    :param support_multi_env: Whether the algorithm supports training
        with multiple environments (as in A2C)
    :param create_eval_env: Whether to create a second environment that will be
        used for evaluating the agent periodically. (Only available when passing string for the environment)
    :param monitor_wrapper: When creating an environment, whether to wrap it
        or not in a Monitor wrapper.
    :param seed: Seed for the pseudo random generators
    :param use_sde: Whether to use State Dependent Exploration (SDE)
        instead of action noise exploration (default: False)
    :param sde_sample_freq: Sample a new noise matrix every n steps when using gSDE
        Default: -1 (only sample at the beginning of the rollout)
    :param use_sde_at_warmup: (bool) Whether to use gSDE instead of uniform sampling
        during the warm up phase (before learning starts)
    """

    def __init__(self,
                 policy: Type[BasePolicy],
                 env: Union[GymEnv, str],
                 policy_base: Type[BasePolicy],
                 learning_rate: Union[float, Callable],
                 buffer_size: int = int(1e6),
                 learning_starts: int = 100,
                 batch_size: int = 256,
                 policy_kwargs: Dict[str, Any] = None,
                 tensorboard_log: Optional[str] = None,
                 verbose: int = 0,
                 device: Union[th.device, str] = 'auto',
                 support_multi_env: bool = False,
                 create_eval_env: bool = False,
                 monitor_wrapper: bool = True,
                 seed: Optional[int] = None,
                 use_sde: bool = False,
                 sde_sample_freq: int = -1,
                 use_sde_at_warmup: bool = False):

        super(OffPolicyRLModel, self).__init__(policy, env, policy_base, learning_rate,
                                               policy_kwargs, tensorboard_log, verbose,
                                               device, support_multi_env, create_eval_env, monitor_wrapper,
                                               seed, use_sde, sde_sample_freq)
        self.buffer_size = buffer_size
        self.batch_size = batch_size
        self.learning_starts = learning_starts
        self.actor = None  # type: Optional[th.nn.Module]
        self.replay_buffer = None  # type: Optional[ReplayBuffer]
        # Update policy keyword arguments
        self.policy_kwargs['use_sde'] = self.use_sde
        self.policy_kwargs['device'] = self.device
        # For SDE only
        self.rollout_data = None
        self.on_policy_exploration = False
        self.use_sde_at_warmup = use_sde_at_warmup

    def _setup_model(self):
        self._setup_lr_schedule()
        self.set_random_seed(self.seed)
        self.replay_buffer = ReplayBuffer(self.buffer_size, self.observation_space,
                                          self.action_space, self.device)
        self.policy = self.policy_class(self.observation_space, self.action_space,
                                        self.lr_schedule, **self.policy_kwargs)
        self.policy = self.policy.to(self.device)

    def save_replay_buffer(self, path: str):
        """
        Save the replay buffer as a pickle file.

        :param path: (str) Path to a log folder
        """
        assert self.replay_buffer is not None, "The replay buffer is not defined"
        with open(os.path.join(path, 'replay_buffer.pkl'), 'wb') as file_handler:
            pickle.dump(self.replay_buffer, file_handler)

    def load_replay_buffer(self, path: str):
        """

        :param path: (str) Path to the pickled replay buffer.
        """
        with open(path, 'rb') as file_handler:
            self.replay_buffer = pickle.load(file_handler)
        assert isinstance(self.replay_buffer, ReplayBuffer), 'The replay buffer must inherit from ReplayBuffer class'

    def collect_rollouts(self,  # noqa: C901
                         env: VecEnv,
                         # Type hint as string to avoid circular import
                         callback: 'BaseCallback',
                         n_episodes: int = 1,
                         n_steps: int = -1,
                         action_noise: Optional[ActionNoise] = None,
                         learning_starts: int = 0,
                         replay_buffer: Optional[ReplayBuffer] = None,
                         log_interval: Optional[int] = None) -> RolloutReturn:
        """
        Collect rollout using the current policy (and possibly fill the replay buffer)

        :param env: (VecEnv) The training environment
        :param n_episodes: (int) Number of episodes to use to collect rollout data
            You can also specify a ``n_steps`` instead
        :param n_steps: (int) Number of steps to use to collect rollout data
            You can also specify a ``n_episodes`` instead.
        :param action_noise: (Optional[ActionNoise]) Action noise that will be used for exploration
            Required for deterministic policy (e.g. TD3). This can also be used
            in addition to the stochastic policy for SAC.
        :param callback: (BaseCallback) Callback that will be called at each step
            (and at the beginning and end of the rollout)
        :param learning_starts: (int) Number of steps before learning for the warm-up phase.
        :param replay_buffer: (ReplayBuffer)
        :param log_interval: (int) Log data every ``log_interval`` episodes
        :return: (RolloutReturn)
        """
        episode_rewards, total_timesteps = [], []
        total_steps, total_episodes = 0, 0

        assert isinstance(env, VecEnv), "You must pass a VecEnv"
        assert env.num_envs == 1, "OffPolicyRLModel only support single environment"

        self.rollout_data = None
        if self.use_sde:
            self.actor.reset_noise()
            # Reset rollout data
            if self.on_policy_exploration:
                self.rollout_data = {key: [] for key in ['observations', 'actions', 'rewards', 'dones', 'values']}

        callback.on_rollout_start()
        continue_training = True

        while total_steps < n_steps or total_episodes < n_episodes:
            done = False
            episode_reward, episode_timesteps = 0.0, 0

            while not done:

                if self.use_sde and self.sde_sample_freq > 0 and total_steps % self.sde_sample_freq == 0:
                    # Sample a new noise matrix
                    self.actor.reset_noise()

                # Select action randomly or according to policy
                if self.num_timesteps < learning_starts and not (self.use_sde and self.use_sde_at_warmup):
                    # Warmup phase
                    unscaled_action = np.array([self.action_space.sample()])
                else:
                    # Note: we assume that the policy uses tanh to scale the action
                    # We use non-deterministic action in the case of SAC, for TD3, it does not matter
                    unscaled_action, _ = self.predict(self._last_obs, deterministic=False)

                # Rescale the action from [low, high] to [-1, 1]
                scaled_action = self.policy.scale_action(unscaled_action)

                if self.use_sde:
                    # When using SDE, the action can be out of bounds
                    # TODO: fix with squashing and account for that in the proba distribution
                    clipped_action = np.clip(scaled_action, -1, 1)
                else:
                    clipped_action = scaled_action

                # Add noise to the action (improve exploration)
                if action_noise is not None:
                    # NOTE: in the original implementation of TD3, the noise was applied to the unscaled action
                    # Update(October 2019): Not anymore
                    clipped_action = np.clip(clipped_action + action_noise(), -1, 1)

                # Rescale and perform action
                new_obs, reward, done, infos = env.step(self.policy.unscale_action(clipped_action))

                # Only stop training if return value is False, not when it is None.
                if callback.on_step() is False:
                    return RolloutReturn(0.0, total_steps, total_episodes, continue_training=False)

                episode_reward += reward

                # Retrieve reward and episode length if using Monitor wrapper
                self._update_info_buffer(infos, done)

                # Store data in replay buffer
                if replay_buffer is not None:
                    # Store only the unnormalized version
                    if self._vec_normalize_env is not None:
                        new_obs_ = self._vec_normalize_env.get_original_obs()
                        reward_ = self._vec_normalize_env.get_original_reward()
                    else:
                        # Avoid changing the original ones
                        self._last_original_obs, new_obs_, reward_ = self._last_obs, new_obs, reward

                    replay_buffer.add(self._last_original_obs, new_obs_, clipped_action, reward_, done)

                if self.rollout_data is not None:
                    # Assume only one env
                    self.rollout_data['observations'].append(self._last_obs[0].copy())
                    self.rollout_data['actions'].append(scaled_action[0].copy())
                    self.rollout_data['rewards'].append(reward[0].copy())
                    self.rollout_data['dones'].append(done[0].copy())
                    obs_tensor = th.FloatTensor(self._last_obs).to(self.device)
                    self.rollout_data['values'].append(self.vf_net(obs_tensor)[0].cpu().detach().numpy())

                self._last_obs = new_obs
                # Save the unnormalized observation
                if self._vec_normalize_env is not None:
                    self._last_original_obs = new_obs_

                self.num_timesteps += 1
                episode_timesteps += 1
                total_steps += 1
                if 0 < n_steps <= total_steps:
                    break

            if done:
                total_episodes += 1
                self._episode_num += 1
                episode_rewards.append(episode_reward)
                total_timesteps.append(episode_timesteps)
                if action_noise is not None:
                    action_noise.reset()

                # Log training infos
                if log_interval is not None and self._episode_num % log_interval == 0:
                    fps = int(self.num_timesteps / (time.time() - self.start_time))
                    logger.record("time/episodes", self._episode_num, exclude="tensorboard")
                    if len(self.ep_info_buffer) > 0 and len(self.ep_info_buffer[0]) > 0:
                        logger.record('rollout/ep_rew_mean', self.safe_mean([ep_info['r'] for ep_info in self.ep_info_buffer]))
                        logger.record('rollout/ep_len_mean', self.safe_mean([ep_info['l'] for ep_info in self.ep_info_buffer]))
                    logger.record("time/fps", fps)
                    logger.record('time/time_elapsed', int(time.time() - self.start_time), exclude="tensorboard")
                    logger.record("time/total timesteps", self.num_timesteps, exclude="tensorboard")
                    if self.use_sde:
                        logger.record("train/std", (self.actor.get_std()).mean().item())

                    if len(self.ep_success_buffer) > 0:
                        logger.record('rollout/success rate', self.safe_mean(self.ep_success_buffer))
                    # Pass the number of timesteps for tensorboard
                    logger.dump(step=self.num_timesteps)

        mean_reward = np.mean(episode_rewards) if total_episodes > 0 else 0.0

        # Post processing
        if self.rollout_data is not None:
            for key in ['observations', 'actions', 'rewards', 'dones', 'values']:
                self.rollout_data[key] = th.FloatTensor(np.array(self.rollout_data[key])).to(self.device)

            self.rollout_data['returns'] = self.rollout_data['rewards'].clone()
            self.rollout_data['advantage'] = self.rollout_data['rewards'].clone()

            # Compute return and advantage
            last_return = 0.0
            for step in reversed(range(len(self.rollout_data['rewards']))):
                if step == len(self.rollout_data['rewards']) - 1:
                    next_non_terminal = 1.0 - done[0]
                    next_value = self.vf_net(th.FloatTensor(self._last_obs).to(self.device))[0].detach()
                    last_return = self.rollout_data['rewards'][step] + next_non_terminal * next_value
                else:
                    next_non_terminal = 1.0 - self.rollout_data['dones'][step + 1]
                    last_return = self.rollout_data['rewards'][step] + self.gamma * last_return * next_non_terminal
                self.rollout_data['returns'][step] = last_return
            self.rollout_data['advantage'] = self.rollout_data['returns'] - self.rollout_data['values']

        callback.on_rollout_end()

        return RolloutReturn(mean_reward, total_steps, total_episodes, continue_training)
=======
        save_to_zip_file(path, data=data, params=params_to_save, tensors=tensors)
>>>>>>> a861f331
<|MERGE_RESOLUTION|>--- conflicted
+++ resolved
@@ -1,11 +1,4 @@
 import time
-<<<<<<< HEAD
-import os
-import io
-import zipfile
-import pickle
-=======
->>>>>>> a861f331
 from typing import Union, Type, Optional, Dict, Any, List, Tuple, Callable
 from abc import ABC, abstractmethod
 from collections import deque
@@ -528,283 +521,4 @@
             # Retrieve state dict
             params_to_save[name] = attr.state_dict()
 
-<<<<<<< HEAD
-        self._save_to_file_zip(path, data=data, params=params_to_save, tensors=tensors)
-
-
-class OffPolicyRLModel(BaseRLModel):
-    """
-    The base RL model for Off-Policy algorithm (ex: SAC/TD3)
-
-    :param policy: Policy object
-    :param env: The environment to learn from
-                (if registered in Gym, can be str. Can be None for loading trained models)
-    :param policy_base: The base policy used by this method
-    :param learning_rate: (float or callable) learning rate for the optimizer,
-        it can be a function of the current progress (from 1 to 0)
-    :param buffer_size: (int) size of the replay buffer
-    :param learning_starts: (int) how many steps of the model to collect transitions for before learning starts
-    :param batch_size: (int) Minibatch size for each gradient update
-    :param policy_kwargs: Additional arguments to be passed to the policy on creation
-    :param verbose: The verbosity level: 0 none, 1 training information, 2 debug
-    :param device: Device on which the code should run.
-        By default, it will try to use a Cuda compatible device and fallback to cpu
-        if it is not possible.
-    :param support_multi_env: Whether the algorithm supports training
-        with multiple environments (as in A2C)
-    :param create_eval_env: Whether to create a second environment that will be
-        used for evaluating the agent periodically. (Only available when passing string for the environment)
-    :param monitor_wrapper: When creating an environment, whether to wrap it
-        or not in a Monitor wrapper.
-    :param seed: Seed for the pseudo random generators
-    :param use_sde: Whether to use State Dependent Exploration (SDE)
-        instead of action noise exploration (default: False)
-    :param sde_sample_freq: Sample a new noise matrix every n steps when using gSDE
-        Default: -1 (only sample at the beginning of the rollout)
-    :param use_sde_at_warmup: (bool) Whether to use gSDE instead of uniform sampling
-        during the warm up phase (before learning starts)
-    """
-
-    def __init__(self,
-                 policy: Type[BasePolicy],
-                 env: Union[GymEnv, str],
-                 policy_base: Type[BasePolicy],
-                 learning_rate: Union[float, Callable],
-                 buffer_size: int = int(1e6),
-                 learning_starts: int = 100,
-                 batch_size: int = 256,
-                 policy_kwargs: Dict[str, Any] = None,
-                 tensorboard_log: Optional[str] = None,
-                 verbose: int = 0,
-                 device: Union[th.device, str] = 'auto',
-                 support_multi_env: bool = False,
-                 create_eval_env: bool = False,
-                 monitor_wrapper: bool = True,
-                 seed: Optional[int] = None,
-                 use_sde: bool = False,
-                 sde_sample_freq: int = -1,
-                 use_sde_at_warmup: bool = False):
-
-        super(OffPolicyRLModel, self).__init__(policy, env, policy_base, learning_rate,
-                                               policy_kwargs, tensorboard_log, verbose,
-                                               device, support_multi_env, create_eval_env, monitor_wrapper,
-                                               seed, use_sde, sde_sample_freq)
-        self.buffer_size = buffer_size
-        self.batch_size = batch_size
-        self.learning_starts = learning_starts
-        self.actor = None  # type: Optional[th.nn.Module]
-        self.replay_buffer = None  # type: Optional[ReplayBuffer]
-        # Update policy keyword arguments
-        self.policy_kwargs['use_sde'] = self.use_sde
-        self.policy_kwargs['device'] = self.device
-        # For SDE only
-        self.rollout_data = None
-        self.on_policy_exploration = False
-        self.use_sde_at_warmup = use_sde_at_warmup
-
-    def _setup_model(self):
-        self._setup_lr_schedule()
-        self.set_random_seed(self.seed)
-        self.replay_buffer = ReplayBuffer(self.buffer_size, self.observation_space,
-                                          self.action_space, self.device)
-        self.policy = self.policy_class(self.observation_space, self.action_space,
-                                        self.lr_schedule, **self.policy_kwargs)
-        self.policy = self.policy.to(self.device)
-
-    def save_replay_buffer(self, path: str):
-        """
-        Save the replay buffer as a pickle file.
-
-        :param path: (str) Path to a log folder
-        """
-        assert self.replay_buffer is not None, "The replay buffer is not defined"
-        with open(os.path.join(path, 'replay_buffer.pkl'), 'wb') as file_handler:
-            pickle.dump(self.replay_buffer, file_handler)
-
-    def load_replay_buffer(self, path: str):
-        """
-
-        :param path: (str) Path to the pickled replay buffer.
-        """
-        with open(path, 'rb') as file_handler:
-            self.replay_buffer = pickle.load(file_handler)
-        assert isinstance(self.replay_buffer, ReplayBuffer), 'The replay buffer must inherit from ReplayBuffer class'
-
-    def collect_rollouts(self,  # noqa: C901
-                         env: VecEnv,
-                         # Type hint as string to avoid circular import
-                         callback: 'BaseCallback',
-                         n_episodes: int = 1,
-                         n_steps: int = -1,
-                         action_noise: Optional[ActionNoise] = None,
-                         learning_starts: int = 0,
-                         replay_buffer: Optional[ReplayBuffer] = None,
-                         log_interval: Optional[int] = None) -> RolloutReturn:
-        """
-        Collect rollout using the current policy (and possibly fill the replay buffer)
-
-        :param env: (VecEnv) The training environment
-        :param n_episodes: (int) Number of episodes to use to collect rollout data
-            You can also specify a ``n_steps`` instead
-        :param n_steps: (int) Number of steps to use to collect rollout data
-            You can also specify a ``n_episodes`` instead.
-        :param action_noise: (Optional[ActionNoise]) Action noise that will be used for exploration
-            Required for deterministic policy (e.g. TD3). This can also be used
-            in addition to the stochastic policy for SAC.
-        :param callback: (BaseCallback) Callback that will be called at each step
-            (and at the beginning and end of the rollout)
-        :param learning_starts: (int) Number of steps before learning for the warm-up phase.
-        :param replay_buffer: (ReplayBuffer)
-        :param log_interval: (int) Log data every ``log_interval`` episodes
-        :return: (RolloutReturn)
-        """
-        episode_rewards, total_timesteps = [], []
-        total_steps, total_episodes = 0, 0
-
-        assert isinstance(env, VecEnv), "You must pass a VecEnv"
-        assert env.num_envs == 1, "OffPolicyRLModel only support single environment"
-
-        self.rollout_data = None
-        if self.use_sde:
-            self.actor.reset_noise()
-            # Reset rollout data
-            if self.on_policy_exploration:
-                self.rollout_data = {key: [] for key in ['observations', 'actions', 'rewards', 'dones', 'values']}
-
-        callback.on_rollout_start()
-        continue_training = True
-
-        while total_steps < n_steps or total_episodes < n_episodes:
-            done = False
-            episode_reward, episode_timesteps = 0.0, 0
-
-            while not done:
-
-                if self.use_sde and self.sde_sample_freq > 0 and total_steps % self.sde_sample_freq == 0:
-                    # Sample a new noise matrix
-                    self.actor.reset_noise()
-
-                # Select action randomly or according to policy
-                if self.num_timesteps < learning_starts and not (self.use_sde and self.use_sde_at_warmup):
-                    # Warmup phase
-                    unscaled_action = np.array([self.action_space.sample()])
-                else:
-                    # Note: we assume that the policy uses tanh to scale the action
-                    # We use non-deterministic action in the case of SAC, for TD3, it does not matter
-                    unscaled_action, _ = self.predict(self._last_obs, deterministic=False)
-
-                # Rescale the action from [low, high] to [-1, 1]
-                scaled_action = self.policy.scale_action(unscaled_action)
-
-                if self.use_sde:
-                    # When using SDE, the action can be out of bounds
-                    # TODO: fix with squashing and account for that in the proba distribution
-                    clipped_action = np.clip(scaled_action, -1, 1)
-                else:
-                    clipped_action = scaled_action
-
-                # Add noise to the action (improve exploration)
-                if action_noise is not None:
-                    # NOTE: in the original implementation of TD3, the noise was applied to the unscaled action
-                    # Update(October 2019): Not anymore
-                    clipped_action = np.clip(clipped_action + action_noise(), -1, 1)
-
-                # Rescale and perform action
-                new_obs, reward, done, infos = env.step(self.policy.unscale_action(clipped_action))
-
-                # Only stop training if return value is False, not when it is None.
-                if callback.on_step() is False:
-                    return RolloutReturn(0.0, total_steps, total_episodes, continue_training=False)
-
-                episode_reward += reward
-
-                # Retrieve reward and episode length if using Monitor wrapper
-                self._update_info_buffer(infos, done)
-
-                # Store data in replay buffer
-                if replay_buffer is not None:
-                    # Store only the unnormalized version
-                    if self._vec_normalize_env is not None:
-                        new_obs_ = self._vec_normalize_env.get_original_obs()
-                        reward_ = self._vec_normalize_env.get_original_reward()
-                    else:
-                        # Avoid changing the original ones
-                        self._last_original_obs, new_obs_, reward_ = self._last_obs, new_obs, reward
-
-                    replay_buffer.add(self._last_original_obs, new_obs_, clipped_action, reward_, done)
-
-                if self.rollout_data is not None:
-                    # Assume only one env
-                    self.rollout_data['observations'].append(self._last_obs[0].copy())
-                    self.rollout_data['actions'].append(scaled_action[0].copy())
-                    self.rollout_data['rewards'].append(reward[0].copy())
-                    self.rollout_data['dones'].append(done[0].copy())
-                    obs_tensor = th.FloatTensor(self._last_obs).to(self.device)
-                    self.rollout_data['values'].append(self.vf_net(obs_tensor)[0].cpu().detach().numpy())
-
-                self._last_obs = new_obs
-                # Save the unnormalized observation
-                if self._vec_normalize_env is not None:
-                    self._last_original_obs = new_obs_
-
-                self.num_timesteps += 1
-                episode_timesteps += 1
-                total_steps += 1
-                if 0 < n_steps <= total_steps:
-                    break
-
-            if done:
-                total_episodes += 1
-                self._episode_num += 1
-                episode_rewards.append(episode_reward)
-                total_timesteps.append(episode_timesteps)
-                if action_noise is not None:
-                    action_noise.reset()
-
-                # Log training infos
-                if log_interval is not None and self._episode_num % log_interval == 0:
-                    fps = int(self.num_timesteps / (time.time() - self.start_time))
-                    logger.record("time/episodes", self._episode_num, exclude="tensorboard")
-                    if len(self.ep_info_buffer) > 0 and len(self.ep_info_buffer[0]) > 0:
-                        logger.record('rollout/ep_rew_mean', self.safe_mean([ep_info['r'] for ep_info in self.ep_info_buffer]))
-                        logger.record('rollout/ep_len_mean', self.safe_mean([ep_info['l'] for ep_info in self.ep_info_buffer]))
-                    logger.record("time/fps", fps)
-                    logger.record('time/time_elapsed', int(time.time() - self.start_time), exclude="tensorboard")
-                    logger.record("time/total timesteps", self.num_timesteps, exclude="tensorboard")
-                    if self.use_sde:
-                        logger.record("train/std", (self.actor.get_std()).mean().item())
-
-                    if len(self.ep_success_buffer) > 0:
-                        logger.record('rollout/success rate', self.safe_mean(self.ep_success_buffer))
-                    # Pass the number of timesteps for tensorboard
-                    logger.dump(step=self.num_timesteps)
-
-        mean_reward = np.mean(episode_rewards) if total_episodes > 0 else 0.0
-
-        # Post processing
-        if self.rollout_data is not None:
-            for key in ['observations', 'actions', 'rewards', 'dones', 'values']:
-                self.rollout_data[key] = th.FloatTensor(np.array(self.rollout_data[key])).to(self.device)
-
-            self.rollout_data['returns'] = self.rollout_data['rewards'].clone()
-            self.rollout_data['advantage'] = self.rollout_data['rewards'].clone()
-
-            # Compute return and advantage
-            last_return = 0.0
-            for step in reversed(range(len(self.rollout_data['rewards']))):
-                if step == len(self.rollout_data['rewards']) - 1:
-                    next_non_terminal = 1.0 - done[0]
-                    next_value = self.vf_net(th.FloatTensor(self._last_obs).to(self.device))[0].detach()
-                    last_return = self.rollout_data['rewards'][step] + next_non_terminal * next_value
-                else:
-                    next_non_terminal = 1.0 - self.rollout_data['dones'][step + 1]
-                    last_return = self.rollout_data['rewards'][step] + self.gamma * last_return * next_non_terminal
-                self.rollout_data['returns'][step] = last_return
-            self.rollout_data['advantage'] = self.rollout_data['returns'] - self.rollout_data['values']
-
-        callback.on_rollout_end()
-
-        return RolloutReturn(mean_reward, total_steps, total_episodes, continue_training)
-=======
-        save_to_zip_file(path, data=data, params=params_to_save, tensors=tensors)
->>>>>>> a861f331
+        save_to_zip_file(path, data=data, params=params_to_save, tensors=tensors)