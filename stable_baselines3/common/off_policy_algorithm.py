import io
import pathlib
import time
import warnings
from typing import Any, Callable, Dict, List, Optional, Tuple, Type, Union

import gym
import numpy as np
import torch as th

from stable_baselines3.common import logger
from stable_baselines3.common.base_class import BaseAlgorithm
from stable_baselines3.common.buffers import NstepReplayBuffer, ReplayBuffer
from stable_baselines3.common.callbacks import BaseCallback
from stable_baselines3.common.noise import ActionNoise
from stable_baselines3.common.policies import BasePolicy
from stable_baselines3.common.save_util import load_from_pkl, save_to_pkl
from stable_baselines3.common.type_aliases import GymEnv, MaybeCallback, RolloutReturn
from stable_baselines3.common.utils import safe_mean
from stable_baselines3.common.vec_env import VecEnv


class OffPolicyAlgorithm(BaseAlgorithm):
    """
    The base for Off-Policy algorithms (ex: SAC/TD3)

    :param policy: Policy object
    :param env: The environment to learn from
                (if registered in Gym, can be str. Can be None for loading trained models)
    :param policy_base: The base policy used by this method
    :param learning_rate: learning rate for the optimizer,
        it can be a function of the current progress remaining (from 1 to 0)
    :param buffer_size: size of the replay buffer
    :param learning_starts: how many steps of the model to collect transitions for before learning starts
    :param batch_size: Minibatch size for each gradient update
    :param tau: the soft update coefficient ("Polyak update", between 0 and 1)
    :param gamma: the discount factor
    :param train_freq: Update the model every ``train_freq`` steps. Set to `-1` to disable.
    :param gradient_steps: How many gradient steps to do after each rollout
        (see ``train_freq`` and ``n_episodes_rollout``)
        Set to ``-1`` means to do as many gradient steps as steps done in the environment
        during the rollout.
    :param n_episodes_rollout: Update the model every ``n_episodes_rollout`` episodes.
        Note that this cannot be used at the same time as ``train_freq``. Set to `-1` to disable.
    :param action_noise: the action noise type (None by default), this can help
        for hard exploration problem. Cf common.noise for the different action noise type.
    :param optimize_memory_usage: Enable a memory efficient variant of the replay buffer
        at a cost of more complexity.
        See https://github.com/DLR-RM/stable-baselines3/issues/37#issuecomment-637501195
    :param policy_kwargs: Additional arguments to be passed to the policy on creation
    :param tensorboard_log: the log location for tensorboard (if None, no logging)
    :param verbose: The verbosity level: 0 none, 1 training information, 2 debug
    :param device: Device on which the code should run.
        By default, it will try to use a Cuda compatible device and fallback to cpu
        if it is not possible.
    :param support_multi_env: Whether the algorithm supports training
        with multiple environments (as in A2C)
    :param create_eval_env: Whether to create a second environment that will be
        used for evaluating the agent periodically. (Only available when passing string for the environment)
    :param monitor_wrapper: When creating an environment, whether to wrap it
        or not in a Monitor wrapper.
    :param seed: Seed for the pseudo random generators
    :param use_sde: Whether to use State Dependent Exploration (SDE)
        instead of action noise exploration (default: False)
    :param sde_sample_freq: Sample a new noise matrix every n steps when using gSDE
        Default: -1 (only sample at the beginning of the rollout)
    :param use_sde_at_warmup: Whether to use gSDE instead of uniform sampling
        during the warm up phase (before learning starts)
<<<<<<< HEAD
    :param sde_support: (bool) Whether the model support gSDE or not
    :param n_step: (int) Number of steps to consider when computing the target Q-value
=======
    :param sde_support: Whether the model support gSDE or not
>>>>>>> 55912576
    """

    def __init__(
        self,
        policy: Type[BasePolicy],
        env: Union[GymEnv, str],
        policy_base: Type[BasePolicy],
        learning_rate: Union[float, Callable],
        replay_buffer_class: Optional[Type[ReplayBuffer]] = None,
        replay_buffer_kwargs: Optional[Dict[str, Any]] = None,
        buffer_size: int = int(1e6),
        learning_starts: int = 100,
        batch_size: int = 256,
        tau: float = 0.005,
        gamma: float = 0.99,
        train_freq: int = 1,
        gradient_steps: int = 1,
        n_episodes_rollout: int = -1,
        action_noise: Optional[ActionNoise] = None,
        optimize_memory_usage: bool = False,
        policy_kwargs: Dict[str, Any] = None,
        tensorboard_log: Optional[str] = None,
        verbose: int = 0,
        device: Union[th.device, str] = "auto",
        support_multi_env: bool = False,
        create_eval_env: bool = False,
        monitor_wrapper: bool = True,
        seed: Optional[int] = None,
        use_sde: bool = False,
        sde_sample_freq: int = -1,
        use_sde_at_warmup: bool = False,
        sde_support: bool = True,
        remove_time_limit_termination: bool = False,
    ):

        super(OffPolicyAlgorithm, self).__init__(
            policy=policy,
            env=env,
            policy_base=policy_base,
            learning_rate=learning_rate,
            policy_kwargs=policy_kwargs,
            tensorboard_log=tensorboard_log,
            verbose=verbose,
            device=device,
            support_multi_env=support_multi_env,
            create_eval_env=create_eval_env,
            monitor_wrapper=monitor_wrapper,
            seed=seed,
            use_sde=use_sde,
            sde_sample_freq=sde_sample_freq,
        )
        self.buffer_size = buffer_size
        self.batch_size = batch_size
        self.learning_starts = learning_starts
        self.tau = tau
        self.gamma = gamma
        self.train_freq = train_freq
        self.gradient_steps = gradient_steps
        self.n_episodes_rollout = n_episodes_rollout
        self.action_noise = action_noise
        self.optimize_memory_usage = optimize_memory_usage
        # Remove terminations (dones) that are due to time limit
        # see https://github.com/hill-a/stable-baselines/issues/863
        self.remove_time_limit_termination = remove_time_limit_termination

        if train_freq > 0 and n_episodes_rollout > 0:
            warnings.warn(
                "You passed a positive value for `train_freq` and `n_episodes_rollout`."
                "Please make sure this is intended. "
                "The agent will collect data by stepping in the environment "
                "until both conditions are true: "
                "`number of steps in the env` >= `train_freq` and "
                "`number of episodes` > `n_episodes_rollout`"
            )

        self.actor = None  # type: Optional[th.nn.Module]
        # Update policy keyword arguments
        if sde_support:
            self.policy_kwargs["use_sde"] = self.use_sde
        # For gSDE only
        self.use_sde_at_warmup = use_sde_at_warmup

        self.replay_buffer = None
        self.replay_buffer_class = replay_buffer_class or ReplayBuffer
        self.replay_buffer_kwargs = dict(replay_buffer_kwargs or {})
        if self.replay_buffer_class == NstepReplayBuffer:
            self.replay_buffer_kwargs["gamma"] = gamma

    def _setup_model(self) -> None:
        self._setup_lr_schedule()
        self.set_random_seed(self.seed)
        self.replay_buffer = self.replay_buffer_class(
            self.buffer_size,
            self.observation_space,
            self.action_space,
            self.device,
            optimize_memory_usage=self.optimize_memory_usage,
            **self.replay_buffer_kwargs
        )
        self.policy = self.policy_class(
            self.observation_space,
            self.action_space,
            self.lr_schedule,
            **self.policy_kwargs  # pytype:disable=not-instantiable
        )
        self.policy = self.policy.to(self.device)

    def save_replay_buffer(self, path: Union[str, pathlib.Path, io.BufferedIOBase]) -> None:
        """
        Save the replay buffer as a pickle file.

        :param path: Path to the file where the replay buffer should be saved.
            if path is a str or pathlib.Path, the path is automatically created if necessary.
        """
        assert self.replay_buffer is not None, "The replay buffer is not defined"
        save_to_pkl(path, self.replay_buffer, self.verbose)

    def load_replay_buffer(self, path: Union[str, pathlib.Path, io.BufferedIOBase]) -> None:
        """
        Load a replay buffer from a pickle file.

        :param path: Path to the pickled replay buffer.
        """
        self.replay_buffer = load_from_pkl(path, self.verbose)
        assert isinstance(self.replay_buffer, ReplayBuffer), "The replay buffer must inherit from ReplayBuffer class"

    def _setup_learn(
        self,
        total_timesteps: int,
        eval_env: Optional[GymEnv],
        callback: Union[None, Callable, List[BaseCallback], BaseCallback] = None,
        eval_freq: int = 10000,
        n_eval_episodes: int = 5,
        log_path: Optional[str] = None,
        reset_num_timesteps: bool = True,
        tb_log_name: str = "run",
    ) -> Tuple[int, BaseCallback]:
        """
        cf `BaseAlgorithm`.
        """
        # Prevent continuity issue by truncating trajectory
        # when using memory efficient replay buffer
        # see https://github.com/DLR-RM/stable-baselines3/issues/46
        truncate_last_traj = (
            self.optimize_memory_usage
            and reset_num_timesteps
            and self.replay_buffer is not None
            and (self.replay_buffer.full or self.replay_buffer.pos > 0)
        )
        assert self.replay_buffer is not None
        if truncate_last_traj:
            warnings.warn(
                "The last trajectory in the replay buffer will be truncated, "
                "see https://github.com/DLR-RM/stable-baselines3/issues/46."
                "You should use `reset_num_timesteps=False` or `optimize_memory_usage=False`"
                "to avoid that issue."
            )
            # Go to the previous index
            pos = (self.replay_buffer.pos - 1) % self.replay_buffer.buffer_size
            self.replay_buffer.dones[pos] = True

        return super()._setup_learn(
            total_timesteps, eval_env, callback, eval_freq, n_eval_episodes, log_path, reset_num_timesteps, tb_log_name
        )

    def learn(
        self,
        total_timesteps: int,
        callback: MaybeCallback = None,
        log_interval: int = 4,
        eval_env: Optional[GymEnv] = None,
        eval_freq: int = -1,
        n_eval_episodes: int = 5,
        tb_log_name: str = "run",
        eval_log_path: Optional[str] = None,
        reset_num_timesteps: bool = True,
    ) -> "OffPolicyAlgorithm":

        total_timesteps, callback = self._setup_learn(
            total_timesteps, eval_env, callback, eval_freq, n_eval_episodes, eval_log_path, reset_num_timesteps, tb_log_name
        )

        callback.on_training_start(locals(), globals())

        while self.num_timesteps < total_timesteps:

            rollout = self.collect_rollouts(
                self.env,
                n_episodes=self.n_episodes_rollout,
                n_steps=self.train_freq,
                action_noise=self.action_noise,
                callback=callback,
                learning_starts=self.learning_starts,
                replay_buffer=self.replay_buffer,
                log_interval=log_interval,
            )

            if rollout.continue_training is False:
                break

            if self.num_timesteps > 0 and self.num_timesteps > self.learning_starts:
                # If no `gradient_steps` is specified,
                # do as many gradients steps as steps performed during the rollout
                gradient_steps = self.gradient_steps if self.gradient_steps > 0 else rollout.episode_timesteps
                self.train(batch_size=self.batch_size, gradient_steps=gradient_steps)

        callback.on_training_end()

        return self

    def train(self, gradient_steps: int, batch_size: int) -> None:
        """
        Sample the replay buffer and do the updates
        (gradient descent and update target networks)
        """
        raise NotImplementedError()

    def _sample_action(
        self, learning_starts: int, action_noise: Optional[ActionNoise] = None
    ) -> Tuple[np.ndarray, np.ndarray]:
        """
        Sample an action according to the exploration policy.
        This is either done by sampling the probability distribution of the policy,
        or sampling a random action (from a uniform distribution over the action space)
        or by adding noise to the deterministic output.

        :param action_noise: Action noise that will be used for exploration
            Required for deterministic policy (e.g. TD3). This can also be used
            in addition to the stochastic policy for SAC.
        :param learning_starts: Number of steps before learning for the warm-up phase.
        :return: action to take in the environment
            and scaled action that will be stored in the replay buffer.
            The two differs when the action space is not normalized (bounds are not [-1, 1]).
        """
        # Select action randomly or according to policy
        if self.num_timesteps < learning_starts and not (self.use_sde and self.use_sde_at_warmup):
            # Warmup phase
            unscaled_action = np.array([self.action_space.sample()])
        else:
            # Note: when using continuous actions,
            # we assume that the policy uses tanh to scale the action
            # We use non-deterministic action in the case of SAC, for TD3, it does not matter
            unscaled_action, _ = self.predict(self._last_obs, deterministic=False)

        # Rescale the action from [low, high] to [-1, 1]
        if isinstance(self.action_space, gym.spaces.Box):
            scaled_action = self.policy.scale_action(unscaled_action)

            # Add noise to the action (improve exploration)
            if action_noise is not None:
                scaled_action = np.clip(scaled_action + action_noise(), -1, 1)

            # We store the scaled action in the buffer
            buffer_action = scaled_action
            action = self.policy.unscale_action(scaled_action)
        else:
            # Discrete case, no need to normalize or clip
            buffer_action = unscaled_action
            action = buffer_action
        return action, buffer_action

    def _dump_logs(self) -> None:
        """
        Write log.
        """
        fps = int(self.num_timesteps / (time.time() - self.start_time))
        logger.record("time/episodes", self._episode_num, exclude="tensorboard")
        if len(self.ep_info_buffer) > 0 and len(self.ep_info_buffer[0]) > 0:
            logger.record("rollout/ep_rew_mean", safe_mean([ep_info["r"] for ep_info in self.ep_info_buffer]))
            logger.record("rollout/ep_len_mean", safe_mean([ep_info["l"] for ep_info in self.ep_info_buffer]))
        logger.record("time/fps", fps)
        logger.record("time/time_elapsed", int(time.time() - self.start_time), exclude="tensorboard")
        logger.record("time/total timesteps", self.num_timesteps, exclude="tensorboard")
        if self.use_sde:
            logger.record("train/std", (self.actor.get_std()).mean().item())

        if len(self.ep_success_buffer) > 0:
            logger.record("rollout/success rate", safe_mean(self.ep_success_buffer))
        # Pass the number of timesteps for tensorboard
        logger.dump(step=self.num_timesteps)

    def _on_step(self) -> None:
        """
        Method called after each step in the environment.
        It is meant to trigger DQN target network update
        but can be used for other purposes
        """
        pass

    def collect_rollouts(
        self,
        env: VecEnv,
        callback: BaseCallback,
        n_episodes: int = 1,
        n_steps: int = -1,
        action_noise: Optional[ActionNoise] = None,
        learning_starts: int = 0,
        replay_buffer: Optional[ReplayBuffer] = None,
        log_interval: Optional[int] = None,
    ) -> RolloutReturn:
        """
        Collect experiences and store them into a ReplayBuffer.

        :param env: The training environment
        :param callback: Callback that will be called at each step
            (and at the beginning and end of the rollout)
        :param n_episodes: Number of episodes to use to collect rollout data
            You can also specify a ``n_steps`` instead
        :param n_steps: Number of steps to use to collect rollout data
            You can also specify a ``n_episodes`` instead.
        :param action_noise: Action noise that will be used for exploration
            Required for deterministic policy (e.g. TD3). This can also be used
            in addition to the stochastic policy for SAC.
        :param learning_starts: Number of steps before learning for the warm-up phase.
        :param replay_buffer:
        :param log_interval: Log data every ``log_interval`` episodes
        :return:
        """
        episode_rewards, total_timesteps = [], []
        total_steps, total_episodes = 0, 0

        assert isinstance(env, VecEnv), "You must pass a VecEnv"
        assert env.num_envs == 1, "OffPolicyAlgorithm only support single environment"

        if self.use_sde:
            self.actor.reset_noise()

        callback.on_rollout_start()
        continue_training = True

        while total_steps < n_steps or total_episodes < n_episodes:
            done = False
            episode_reward, episode_timesteps = 0.0, 0

            while not done:

                if self.use_sde and self.sde_sample_freq > 0 and total_steps % self.sde_sample_freq == 0:
                    # Sample a new noise matrix
                    self.actor.reset_noise()

                # Select action randomly or according to policy
                action, buffer_action = self._sample_action(learning_starts, action_noise)

                # Rescale and perform action
                new_obs, reward, done, infos = env.step(action)

                self.num_timesteps += 1
                episode_timesteps += 1
                total_steps += 1

                # Give access to local variables
                callback.update_locals(locals())
                # Only stop training if return value is False, not when it is None.
                if callback.on_step() is False:
                    return RolloutReturn(0.0, total_steps, total_episodes, continue_training=False)

                episode_reward += reward

                # Retrieve reward and episode length if using Monitor wrapper
                self._update_info_buffer(infos, done)

                # Store data in replay buffer
                if replay_buffer is not None:
                    # Store only the unnormalized version
                    if self._vec_normalize_env is not None:
                        new_obs_ = self._vec_normalize_env.get_original_obs()
                        reward_ = self._vec_normalize_env.get_original_reward()
                    else:
                        # Avoid changing the original ones
                        self._last_original_obs, new_obs_, reward_ = self._last_obs, new_obs, reward

                    # Remove termination signal due to timelimit if needed
                    # NOTE: this may cause issue when using memory optimized replay
                    # or n-step replay
                    if self.remove_time_limit_termination and infos[0].get("TimeLimit.truncated", False):
                        done_ = np.array([False])
                        # As the VecEnv resets automatically, new_obs is already the
                        # first observation of the next episode
                        next_obs = infos[0]["terminal_observation"]
                        if self._vec_normalize_env is not None:
                            next_obs = self._vec_normalize_env.unnormalize_obs(next_obs)
                        replay_buffer.add(self._last_original_obs, next_obs, buffer_action, reward_, done_)
                    else:
                        replay_buffer.add(self._last_original_obs, new_obs_, buffer_action, reward_, done)

                self._last_obs = new_obs
                # Save the unnormalized observation
                if self._vec_normalize_env is not None:
                    self._last_original_obs = new_obs_

                self._update_current_progress_remaining(self.num_timesteps, self._total_timesteps)

                # For DQN, check if the target network should be updated
                # and update the exploration schedule
                # For SAC/TD3, the update is done as the same time as the gradient update
                # see https://github.com/hill-a/stable-baselines/issues/900
                self._on_step()

                if 0 < n_steps <= total_steps:
                    break

            if done:
                total_episodes += 1
                self._episode_num += 1
                episode_rewards.append(episode_reward)
                total_timesteps.append(episode_timesteps)

                if action_noise is not None:
                    action_noise.reset()

                # Log training infos
                if log_interval is not None and self._episode_num % log_interval == 0:
                    self._dump_logs()

        mean_reward = np.mean(episode_rewards) if total_episodes > 0 else 0.0

        callback.on_rollout_end()

        return RolloutReturn(mean_reward, total_steps, total_episodes, continue_training)<|MERGE_RESOLUTION|>--- conflicted
+++ resolved
@@ -66,12 +66,8 @@
         Default: -1 (only sample at the beginning of the rollout)
     :param use_sde_at_warmup: Whether to use gSDE instead of uniform sampling
         during the warm up phase (before learning starts)
-<<<<<<< HEAD
-    :param sde_support: (bool) Whether the model support gSDE or not
-    :param n_step: (int) Number of steps to consider when computing the target Q-value
-=======
     :param sde_support: Whether the model support gSDE or not
->>>>>>> 55912576
+    :param n_step: Number of steps to consider when computing the target Q-value
     """
 
     def __init__(
